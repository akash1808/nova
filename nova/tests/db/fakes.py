# vim: tabstop=4 shiftwidth=4 softtabstop=4

# Copyright 2010 OpenStack, LLC
# All Rights Reserved.
#
#    Licensed under the Apache License, Version 2.0 (the "License"); you may
#    not use this file except in compliance with the License. You may obtain
#    a copy of the License at
#
#         http://www.apache.org/licenses/LICENSE-2.0
#
#    Unless required by applicable law or agreed to in writing, software
#    distributed under the License is distributed on an "AS IS" BASIS, WITHOUT
#    WARRANTIES OR CONDITIONS OF ANY KIND, either express or implied. See the
#    License for the specific language governing permissions and limitations
#    under the License.

"""Stubouts, mocks and fixtures for the test suite"""

import time

from nova import db
from nova import exception
from nova import test
from nova import utils


class FakeModel(object):
    """Stubs out for model."""
    def __init__(self, values):
        self.values = values

    def __getattr__(self, name):
        return self.values[name]

    def __getitem__(self, key):
        if key in self.values:
            return self.values[key]
        else:
            raise NotImplementedError()
    def __repr__(self):
        return '<FakeModel: %s>' % self.values


def stub_out(stubs, funcs):
    """
    Set the stubs in mapping in the db api
    """
    for func in funcs:
        func_name = '_'.join(func.__name__.split('_')[1:])
        stubs.Set(db, func_name, func)


def stub_out_db_network_api(stubs):
    network_fields = {'id': 0,
                      'cidr': '192.168.0.0/24',
                      'netmask': '255.255.255.0',
                      'cidr_v6': 'dead:beef::/64',
                      'netmask_v6': '64',
                      'project_id': 'fake',
                      'label': 'fake',
                      'gateway': '192.168.0.1',
                      'bridge': 'fa0',
                      'bridge_interface': 'fake_fa0',
                      'broadcast': '192.168.0.255',
                      'gateway_v6': 'dead:beef::1',
                      'dns': '192.168.0.1',
                      'vlan': None,
                      'host': None,
                      'vpn_public_address': '192.168.0.2'}

    fixed_ip_fields = {'id': 0,
                       'network_id': 0,
                       'address': '192.168.0.100',
                       'instance': False,
                       'instance_id': 0,
                       'allocated': False,
                       'mac_address_id': 0,
                       'mac_address': None,
                       'floating_ips': []}

    flavor_fields = {'id': 0,
                     'rxtx_cap': 3}

    floating_ip_fields = {'id': 0,
                          'address': '192.168.1.100',
                          'fixed_ip_id': 0,
                          'fixed_ip': None,
                          'project_id': 'fake',
                          'auto_assigned': False}

    mac_address_fields = {'id': 0,
                          'address': 'DE:AD:BE:EF:00:00',
                          'network_id': 0,
                          'instance_id': 0,
                          'network': FakeModel(network_fields)}

    fixed_ips = [fixed_ip_fields]
    floating_ips = [floating_ip_fields]
    mac_addresses = [mac_address_fields]
    networks = [network_fields]

    def fake_floating_ip_allocate_address(context, project_id):
        ips = filter(lambda i: i['fixed_ip_id'] == None \
                           and i['project_id'] == None,
                     floating_ips)
        if not ips:
            raise db.NoMoreAddresses()
        ips[0]['project_id'] = project_id
        return FakeModel(ips[0]['address'])

    def fake_floating_ip_deallocate(context, address):
        ips = filter(lambda i: i['address'] == address,
                     floating_ips)
        if ips:
            ips[0]['project_id'] = None
            ips[0]['auto_assigned'] = False

    def fake_floating_ip_disassociate(context, address):
        ips = filter(lambda i: i['address'] == address,
                     floating_ips)
        if ips:
            fixed_ip_address = None
            if ips[0]['fixed_ip']:
                fixed_ip_address = ips[0]['fixed_ip']['address']
            ips[0]['fixed_ip'] = None
            return fixed_ip_address

    def fake_floating_ip_fixed_ip_associate(context, floating_address,
                                            fixed_address):
        float = filter(lambda i: i['address'] == floating_address,
                       floating_ips)
        fixed = filter(lambda i: i['address'] == fixed_address,
                       fixed_ips)
        if float and fixed:
            float[0]['fixed_ip'] = fixed[0]
            float[0]['fixed_ip_id'] = fixed[0]['id']

    def fake_floating_ip_get_all_by_host(context, host):
        # TODO(jkoelker): Once we get the patches that remove host from
        #                 the floating_ip table, we'll need to stub 
        #                 this out
        pass

    def fake_floating_ip_get_by_address(context, address):
        ips = filter(lambda i: i['address'] == address,
                     floating_ips)
        if not ips:
            raise exception.FloatingIpNotFound(address=address)
        return FakeModel(ips[0])

    def fake_floating_ip_set_auto_assigned(contex, address):
        ips = filter(lambda i: i['address'] == address,
                     floating_ips)
        if ips:
            ips[0]['auto_assigned'] = True

    def fake_fixed_ip_associate(context, address, instance_id):
        ips = filter(lambda i: i['address'] == address,
                     fixed_ips)
        if not ips:
            raise db.NoMoreAddresses()
        ips[0]['instance'] = True
        ips[0]['instance_id'] = instance_id

    def fake_fixed_ip_associate_pool(context, network_id, instance_id):
        ips = filter(lambda i: (i['network_id'] == network_id \
                             or i['network_id'] is None) \
                            and not i['instance'],
                     fixed_ips)
        if not ips:
            raise db.NoMoreAddresses()
        ips[0]['instance'] = True
        ips[0]['instance_id'] = instance_id
        return ips[0]['address']

    def fake_fixed_ip_create(context, values):
        ip = dict(fixed_ip_fields)
        ip['id'] = max([i['id'] for i in fixed_ips] or [-1]) + 1
        for key in values:
            ip[key] = values[key]
        return ip['address']

    def fake_fixed_ip_disassociate(context, address):
        ips = filter(lambda i: i['address'] == address,
                     fixed_ips)
        if ips:
            ips[0]['instance_id'] = None
            ips[0]['instance'] = None
            ips[0]['mac_address'] = None
            ips[0]['mac_address_id'] = None

    def fake_fixed_ip_disassociate_all_by_timeout(context, host, time):
        return 0

    def fake_fixed_ip_get_all_by_instance(context, instance_id):
        ips = filter(lambda i: i['instance_id'] == instance_id,
                     fixed_ips)
        return [FakeModel(i) for i in ips]

    def fake_fixed_ip_get_by_address(context, address):
        ips = filter(lambda i: i['address'] == address,
                     fixed_ips)
        if ips:
            return FakeModel(ips[0])

    def fake_fixed_ip_get_network(context, address):
        ips = filter(lambda i: i['address'] == address,
                     fixed_ips)
        if ips:
            nets = filter(lambda n: n['id'] == ips[0]['network_id'],
                          networks)
            if nets:
                return FakeModel(nets[0])

    def fake_fixed_ip_update(context, address, values):
        ips = filter(lambda i: i['address'] == address,
                     fixed_ips)
        if ips:
            for key in values:
                ips[0][key] = values[key]
                if key == 'mac_address_id':
                    mac = filter(lambda x: x['id'] == values[key],
                                 mac_addresses)
                    if not mac:
                        continue
                    fixed_ip_fields['mac_address'] = FakeModel(mac[0])

    def fake_instance_type_get_by_id(context, id):
        if flavor_fields['id'] == id:
            return FakeModel(flavor_fields)

    def fake_mac_address_create(context, values):
        mac = dict(mac_address_fields)
        mac['id'] = max([m['id'] for m in mac_addresses] or [-1]) + 1
        for key in values:
            mac[key] = values[key]
        return FakeModel(mac)

    def fake_mac_address_delete_by_instance(context, instance_id):
        addresses = [m for m in mac_addresses \
                     if m['instance_id'] == instance_id]
        try:
            for address in addresses:
                mac_addresses.remove(address)
        except ValueError:
            pass

    def fake_mac_address_get_all_by_instance(context, instance_id):
        return [FakeModel(m) for m in mac_addresses \
                if m['instance_id'] == instance_id]

    def fake_mac_address_get_by_instance_and_network(context, instance_id,
                                                     network_id):
        mac = filter(lambda m: m['instance_id'] == instance_id \
                           and m['network_id'] == network_id,
                     mac_addresses)
        if not mac:
            return None
        return FakeModel(mac[0])

    def fake_network_create_safe(context, values):
        net = dict(network_fields)
        net['id'] = max([n['id'] for n in networks] or [-1]) + 1
        for key in values:
            net[key] = values[key]
        return FakeModel(net)

    def fake_network_get(context, network_id):
        net = filter(lambda n: n['id'] == network_id, networks)
        if not net:
            return None
        return FakeModel(net[0])

    def fake_network_get_all(context):
        return [FakeModel(n) for n in networks]

    def fake_network_get_all_by_host(context, host):
        nets = filter(lambda n: n['host'] == host, networks)
        return [FakeModel(n) for n in nets]

    def fake_network_get_all_by_instance(context, instance_id):
        nets = filter(lambda n: n['instance_id'] == instance_id, networks)
        return [FakeModel(n) for n in nets]

    def fake_network_set_host(context, network_id, host_id):
        nets = filter(lambda n: n['id'] == network_id, networks)
        for net in nets:
            net['host'] = host_id
        return host_id

    def fake_network_update(context, network_id, values):
        nets = filter(lambda n: n['id'] == network_id, networks)
        for net in nets:
            for key in values:
                net[key] = values[key]

    def fake_project_get_networks(context, project_id):
        return [FakeModel(n) for n in networks \
                if n['project_id'] == project_id]

    def fake_queue_get_for(context, topic, node):
        return "%s.%s" % (topic, node)

    funcs = [fake_floating_ip_allocate_address,
             fake_floating_ip_deallocate,
             fake_floating_ip_disassociate,
             fake_floating_ip_fixed_ip_associate,
             fake_floating_ip_get_all_by_host,
             fake_floating_ip_get_by_address,
             fake_floating_ip_set_auto_assigned,
             fake_fixed_ip_associate,
             fake_fixed_ip_associate_pool,
             fake_fixed_ip_create,
             fake_fixed_ip_disassociate,
             fake_fixed_ip_disassociate_all_by_timeout,
             fake_fixed_ip_get_all_by_instance,
             fake_fixed_ip_get_by_address,
             fake_fixed_ip_get_network,
             fake_fixed_ip_update,
             fake_instance_type_get_by_id,
             fake_mac_address_create,
             fake_mac_address_delete_by_instance,
             fake_mac_address_get_all_by_instance,
             fake_mac_address_get_by_instance_and_network,
             fake_network_create_safe,
             fake_network_get,
             fake_network_get_all,
             fake_network_get_all_by_host,
             fake_network_get_all_by_instance,
             fake_network_set_host,
             fake_network_update,
             fake_project_get_networks,
             fake_queue_get_for]

    stub_out(stubs, funcs)


def stub_out_db_instance_api(stubs, injected=True):
    """Stubs out the db API for creating Instances."""

    INSTANCE_TYPES = {
        'm1.tiny': dict(id=2,
                        memory_mb=512,
                        vcpus=1,
                        local_gb=0,
                        flavorid=1,
                        rxtx_cap=1),
        'm1.small': dict(id=5,
                         memory_mb=2048,
                         vcpus=1,
                         local_gb=20,
                         flavorid=2,
                         rxtx_cap=2),
        'm1.medium':
            dict(id=1,
                 memory_mb=4096,
                 vcpus=2,
                 local_gb=40,
                 flavorid=3,
                 rxtx_cap=3),
        'm1.large': dict(id=3,
                         memory_mb=8192,
                         vcpus=4,
                         local_gb=80,
                         flavorid=4,
                         rxtx_cap=4),
        'm1.xlarge':
            dict(id=4,
                 memory_mb=16384,
                 vcpus=8,
                 local_gb=160,
                 flavorid=5,
                 rxtx_cap=5)}

    flat_network_fields = {'id': 'fake_flat',
                           'bridge': 'xenbr0',
                           'label': 'fake_flat_network',
                           'netmask': '255.255.255.0',
                           'cidr_v6': 'fe80::a00:0/120',
                           'netmask_v6': '120',
                           'gateway': '10.0.0.1',
                           'gateway_v6': 'fe80::a00:1',
                           'broadcast': '10.0.0.255',
                           'dns': '10.0.0.2',
                           'ra_server': None,
                           'injected': injected}

    vlan_network_fields = {'id': 'fake_vlan',
                           'bridge': 'br111',
                           'label': 'fake_vlan_network',
                           'netmask': '255.255.255.0',
                           'cidr_v6': 'fe80::a00:0/120',
                           'netmask_v6': '120',
                           'gateway': '10.0.0.1',
                           'gateway_v6': 'fe80::a00:1',
                           'broadcast': '10.0.0.255',
                           'dns': '10.0.0.2',
                           'ra_server': None,
                           'vlan': 111,
                           'injected': False}

    fixed_ip_fields = {'address': '10.0.0.3',
                       'address_v6': 'fe80::a00:3',
                       'network_id': 'fake_flat'}

    def fake_instance_type_get_all(context, inactive=0):
        return INSTANCE_TYPES

    def fake_instance_type_get_by_name(context, name):
        return INSTANCE_TYPES[name]

    def fake_instance_type_get_by_id(context, id):
        for name, inst_type in INSTANCE_TYPES.iteritems():
            if str(inst_type['id']) == str(id):
                return inst_type
        return None

    def fake_network_get_by_instance(context, instance_id):
        # Even instance numbers are on vlan networks
        if instance_id % 2 == 0:
            return FakeModel(vlan_network_fields)
        else:
            return FakeModel(flat_network_fields)

    def fake_network_get_all_by_instance(context, instance_id):
        # Even instance numbers are on vlan networks
        if instance_id % 2 == 0:
            return [FakeModel(vlan_network_fields)]
        else:
            return [FakeModel(flat_network_fields)]

    def fake_instance_get_fixed_addresses(context, instance_id):
        return [FakeModel(fixed_ip_fields).address]

    def fake_instance_get_fixed_addresses_v6(context, instance_id):
        return [FakeModel(fixed_ip_fields).address]

    def fake_fixed_ip_get_by_instance(context, instance_id):
        return [FakeModel(fixed_ip_fields)]

<<<<<<< HEAD
    stubs.Set(db, 'network_get_by_instance', fake_network_get_by_instance)
    stubs.Set(db, 'network_get_all_by_instance',
              fake_network_get_all_by_instance)
    stubs.Set(db, 'instance_type_get_all', fake_instance_type_get_all)
    stubs.Set(db, 'instance_type_get_by_name', fake_instance_type_get_by_name)
    stubs.Set(db, 'instance_type_get_by_id', fake_instance_type_get_by_id)
    stubs.Set(db, 'instance_get_fixed_address',
        fake_instance_get_fixed_address)
    stubs.Set(db, 'instance_get_fixed_address_v6',
        fake_instance_get_fixed_address_v6)
    stubs.Set(db, 'network_get_all_by_instance',
        fake_network_get_all_by_instance)
    stubs.Set(db, 'fixed_ip_get_by_instance',
        fake_fixed_ip_get_by_instance)
=======
    funcs = [fake_network_get_by_instance,
             fake_network_get_all_by_instance,
             fake_instance_type_get_all,
             fake_instance_type_get_by_name,
             fake_instance_type_get_by_id,
             fake_instance_get_fixed_addresses,
             fake_instance_get_fixed_addresses_v6,
             fake_network_get_all_by_instance,
             fake_fixed_ip_get_all_by_instance]
    stub_out(stubs, funcs)
>>>>>>> 02f9b1c0
<|MERGE_RESOLUTION|>--- conflicted
+++ resolved
@@ -38,6 +38,7 @@
             return self.values[key]
         else:
             raise NotImplementedError()
+
     def __repr__(self):
         return '<FakeModel: %s>' % self.values
 
@@ -138,7 +139,7 @@
 
     def fake_floating_ip_get_all_by_host(context, host):
         # TODO(jkoelker): Once we get the patches that remove host from
-        #                 the floating_ip table, we'll need to stub 
+        #                 the floating_ip table, we'll need to stub
         #                 this out
         pass
 
@@ -439,22 +440,6 @@
     def fake_fixed_ip_get_by_instance(context, instance_id):
         return [FakeModel(fixed_ip_fields)]
 
-<<<<<<< HEAD
-    stubs.Set(db, 'network_get_by_instance', fake_network_get_by_instance)
-    stubs.Set(db, 'network_get_all_by_instance',
-              fake_network_get_all_by_instance)
-    stubs.Set(db, 'instance_type_get_all', fake_instance_type_get_all)
-    stubs.Set(db, 'instance_type_get_by_name', fake_instance_type_get_by_name)
-    stubs.Set(db, 'instance_type_get_by_id', fake_instance_type_get_by_id)
-    stubs.Set(db, 'instance_get_fixed_address',
-        fake_instance_get_fixed_address)
-    stubs.Set(db, 'instance_get_fixed_address_v6',
-        fake_instance_get_fixed_address_v6)
-    stubs.Set(db, 'network_get_all_by_instance',
-        fake_network_get_all_by_instance)
-    stubs.Set(db, 'fixed_ip_get_by_instance',
-        fake_fixed_ip_get_by_instance)
-=======
     funcs = [fake_network_get_by_instance,
              fake_network_get_all_by_instance,
              fake_instance_type_get_all,
@@ -463,6 +448,5 @@
              fake_instance_get_fixed_addresses,
              fake_instance_get_fixed_addresses_v6,
              fake_network_get_all_by_instance,
-             fake_fixed_ip_get_all_by_instance]
-    stub_out(stubs, funcs)
->>>>>>> 02f9b1c0
+             fake_fixed_ip_get_by_instance]
+    stub_out(stubs, funcs)