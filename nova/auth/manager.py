--- conflicted
+++ resolved
@@ -485,16 +485,6 @@
                                               member_users)
             if project_dict:
                 project = Project(**project_dict)
-<<<<<<< HEAD
-                try:
-                    ctxt = context.get_admin_context()
-                    self.network_manager.allocate_network(ctxt,
-                                                          project.id)
-                except:
-                    drv.delete_project(project.id)
-                    raise
-=======
->>>>>>> 134b846d
                 return project
 
     def modify_project(self, project, manager_user=None, description=None):
@@ -563,17 +553,6 @@
 
     def delete_project(self, project):
         """Deletes a project"""
-<<<<<<< HEAD
-        try:
-            ctxt = context.get_admin_context()
-            network_ref = db.project_get_network(ctxt,
-                                                 Project.safe_id(project))
-            db.network_destroy(ctxt, network_ref['id'])
-        except:
-            logging.exception('Could not destroy network for %s',
-                              project)
-=======
->>>>>>> 134b846d
         with self.driver() as drv:
             drv.delete_project(Project.safe_id(project))
 
