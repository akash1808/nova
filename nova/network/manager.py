--- conflicted
+++ resolved
@@ -536,12 +536,9 @@
                 network = self.db.fixed_ip_get_network(context, address)
                 self.driver.update_dhcp(context, network['id'])
 
-    def create_networks(self, context, cidr, num_networks, network_size,
-<<<<<<< HEAD
-                        cidr_v6, label, bridge, bridge_interface, **kwargs):
-=======
-                        cidr_v6, gateway_v6, label, *args, **kwargs):
->>>>>>> 405945ad
+    def create_networks(self, context, label, cidr, num_networks,
+                        network_size, cidr_v6, gateway_v6, bridge,
+                        bridge_interface, *args, **kwargs):
         """Create networks based on parameters."""
         fixed_net = IPy.IP(cidr)
         fixed_net_v6 = IPy.IP(cidr_v6)
