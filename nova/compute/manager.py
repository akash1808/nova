--- conflicted
+++ resolved
@@ -122,17 +122,11 @@
             compute_driver = FLAGS.compute_driver
 
         try:
-<<<<<<< HEAD
             self.driver = utils.check_isinstance(
                                         utils.import_object(compute_driver),
                                         driver.ComputeDriver)
-        except ImportError:
-            LOG.error("Unable to load the virtualization driver.")
-=======
-            self.driver = utils.import_object(compute_driver)
         except ImportError as e:
             LOG.error(_("Unable to load the virtualization driver: %s") % (e))
->>>>>>> 86b3cc94
             sys.exit(1)
 
         self.network_manager = utils.import_object(FLAGS.network_manager)
