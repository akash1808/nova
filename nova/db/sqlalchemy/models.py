--- conflicted
+++ resolved
@@ -112,17 +112,17 @@
     disabled = Column(Boolean, default=False)
     availability_zone = Column(String(255), default='nova')
 
-<<<<<<< HEAD
     # The below items are compute node only.
-    # -1 or None is inserted for other service.
+    # None is inserted for other service.
     vcpus = Column(Integer, nullable=True)
     memory_mb = Column(Integer, nullable=True)
     local_gb = Column(Integer, nullable=True)
     vcpus_used = Column(Integer, nullable=True)
     memory_mb_used = Column(Integer, nullable=True)
     local_gb_used = Column(Integer, nullable=True)
-    hypervisor_type = Column(Text(), nullable=True)
+    hypervisor_type = Column(Text, nullable=True)
     hypervisor_version = Column(Integer, nullable=True)
+
     # Note(masumotok): Expected Strings example:
     #
     # '{"arch":"x86_64", "model":"Nehalem",
@@ -131,10 +131,8 @@
     #
     # Points are "json translatable" and it must have all
     # dictionary keys above.
-    cpu_info = Column(Text(), nullable=True)
-
-=======
->>>>>>> 03513652
+    cpu_info = Column(Text, nullable=True)
+
 
 class Certificate(BASE, NovaBase):
     """Represents a an x509 certificate"""
@@ -209,6 +207,9 @@
     display_name = Column(String(255))
     display_description = Column(String(255))
 
+    # To remember on which host a instance booted.
+    # An instance may moved to other host by live migraiton.
+    launched_on = Column(Text)
     locked = Column(Boolean)
 
     # TODO(vish): see Ewan's email about state improvements, probably
