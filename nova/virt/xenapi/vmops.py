# vim: tabstop=4 shiftwidth=4 softtabstop=4

# Copyright (c) 2010 Citrix Systems, Inc.
# Copyright 2010 OpenStack LLC.
#
#    Licensed under the Apache License, Version 2.0 (the "License"); you may
#    not use this file except in compliance with the License. You may obtain
#    a copy of the License at
#
#         http://www.apache.org/licenses/LICENSE-2.0
#
#    Unless required by applicable law or agreed to in writing, software
#    distributed under the License is distributed on an "AS IS" BASIS, WITHOUT
#    WARRANTIES OR CONDITIONS OF ANY KIND, either express or implied. See the
#    License for the specific language governing permissions and limitations
#    under the License.

"""
Management class for VM-related functions (spawn, reboot, etc).
"""

import json
import M2Crypto
import os
import subprocess
import tempfile
import uuid

from nova import db
from nova import compute
from nova import context
from nova import log as logging
from nova import exception
from nova import utils

from nova.auth.manager import AuthManager
from nova.compute import power_state
from nova.virt.xenapi.network_utils import NetworkHelper
from nova.virt.xenapi.vm_utils import VMHelper
from nova.virt.xenapi.vm_utils import ImageType

XenAPI = None
LOG = logging.getLogger("nova.virt.xenapi.vmops")


class VMOps(object):
    """
    Management class for VM-related tasks
    """
    def __init__(self, session):
        self.XenAPI = session.get_imported_xenapi()
        self._session = session
        self.compute_api = compute.API()

        VMHelper.XenAPI = self.XenAPI

    def list_instances(self):
        """List VM instances"""
        vms = []
        for vm in self._session.get_xenapi().VM.get_all():
            rec = self._session.get_xenapi().VM.get_record(vm)
            if not rec["is_a_template"] and not rec["is_control_domain"]:
                vms.append(rec["name_label"])
        return vms

    def spawn(self, instance):
        """Create VM instance"""
        vm = VMHelper.lookup(self._session, instance.name)
        if vm is not None:
            raise exception.Duplicate(_('Attempted to create'
            ' non-unique name %s') % instance.name)

        #ensure enough free memory is available
        if not VMHelper.ensure_free_mem(self._session, instance):
                name = instance['name']
                LOG.exception(_('instance %(name)s: not enough free memory')
                              % locals())
                db.instance_set_state(context.get_admin_context(),
                                      instance['id'],
                                      power_state.SHUTDOWN)
                return

        user = AuthManager().get_user(instance.user_id)
        project = AuthManager().get_project(instance.project_id)

        #if kernel is not present we must download a raw disk
        if instance.kernel_id:
            disk_image_type = ImageType.DISK
        else:
            disk_image_type = ImageType.DISK_RAW
        vdi_uuid = VMHelper.fetch_image(self._session, instance.id,
            instance.image_id, user, project, disk_image_type)
        vdi_ref = self._session.call_xenapi('VDI.get_by_uuid', vdi_uuid)
        #Have a look at the VDI and see if it has a PV kernel
        pv_kernel = False
        if not instance.kernel_id:
            pv_kernel = VMHelper.lookup_image(self._session, instance.id,
                                              vdi_ref)
        kernel = None
        if instance.kernel_id:
            kernel = VMHelper.fetch_image(self._session, instance.id,
                instance.kernel_id, user, project, ImageType.KERNEL_RAMDISK)
        ramdisk = None
        if instance.ramdisk_id:
            ramdisk = VMHelper.fetch_image(self._session, instance.id,
                instance.ramdisk_id, user, project, ImageType.KERNEL_RAMDISK)
        vm_ref = VMHelper.create_vm(self._session,
                                          instance, kernel, ramdisk, pv_kernel)
        VMHelper.create_vbd(self._session, vm_ref, vdi_ref, 0, True)

        # write network info
        admin_context = context.get_admin_context()

        # TODO(tr3buchet) - remove comment in multi-nic
        # I've decided to go ahead and consider multiple IPs and networks
        # at this stage even though they aren't implemented because these will
        # be needed for multi-nic and there was no sense writing it for single
        # network/single IP and then having to turn around and re-write it
        IPs = db.fixed_ip_get_all_by_instance(admin_context, instance['id'])
        for network in db.network_get_all_by_instance(admin_context,
                                                      instance['id']):
            network_IPs = [ip for ip in IPs if ip.network_id == network.id]

            def ip_dict(ip):
                return {'netmask': network['netmask'],
                        'enabled': '1',
                        'ip': ip.address}

            mac_id = instance.mac_address.replace(':', '')
            location = 'vm-data/networking/%s' % mac_id
            mapping = {'label': network['label'],
                       'gateway': network['gateway'],
                       'mac': instance.mac_address,
                       'dns': [network['dns']],
                       'ips': [ip_dict(ip) for ip in network_IPs]}
            self.write_to_param_xenstore(vm_ref, {location: mapping})

            # TODO(tr3buchet) - remove comment in multi-nic
            # this bit here about creating the vifs will be updated
            # in multi-nic to handle multiple IPs on the same network
            # and multiple networks
            # for now it works as there is only one of each
            bridge = network['bridge']
            network_ref = \
                NetworkHelper.find_network_with_bridge(self._session, bridge)

            if network_ref:
                VMHelper.create_vif(self._session, vm_ref,
                                    network_ref, instance.mac_address)

        LOG.debug(_('Starting VM %s...'), vm_ref)
        self._session.call_xenapi('VM.start', vm_ref, False, False)
        instance_name = instance.name
        LOG.info(_('Spawning VM %(instance_name)s created %(vm_ref)s.')
                % locals())

        def _inject_onset_files():
            onset_files = instance.onset_files
            if onset_files:
                # Check if this is a JSON-encoded string and convert if needed.
                if isinstance(onset_files, basestring):
                    try:
                        onset_files = json.loads(onset_files)
                    except ValueError:
                        LOG.exception(_("Invalid value for onset_files: '%s'")
                                % onset_files)
                        onset_files = []
                # Inject any files, if specified
                for path, contents in instance.onset_files:
                    LOG.debug(_("Injecting file path: '%s'") % path)
                    self.inject_file(instance, path, contents)
        # NOTE(armando): Do we really need to do this in virt?
        # NOTE(tr3buchet): not sure but wherever we do it, we need to call
        #                  reset_network afterwards
        timer = utils.LoopingCall(f=None)

        def _wait_for_boot():
            try:
                state = self.get_info(instance['name'])['state']
                db.instance_set_state(context.get_admin_context(),
                                      instance['id'], state)
                if state == power_state.RUNNING:
                    LOG.debug(_('Instance %s: booted'), instance['name'])
                    timer.stop()
                    _inject_onset_files()
                    return True
            except Exception, exc:
                LOG.warn(exc)
                LOG.exception(_('instance %s: failed to boot'),
                              instance['name'])
                db.instance_set_state(context.get_admin_context(),
                                      instance['id'],
                                      power_state.SHUTDOWN)
                timer.stop()
                return False

        timer.f = _wait_for_boot

        # call reset networking
        self.reset_network(instance)

        return timer.start(interval=0.5, now=True)

    def _get_vm_opaque_ref(self, instance_or_vm):
        """Refactored out the common code of many methods that receive either
        a vm name or a vm instance, and want a vm instance in return.
        """
        vm = None
        try:
            if instance_or_vm.startswith("OpaqueRef:"):
                # Got passed an opaque ref; return it
                return instance_or_vm
            else:
                # Must be the instance name
                instance_name = instance_or_vm
        except (AttributeError, KeyError):
            # Note the the KeyError will only happen with fakes.py
            # Not a string; must be an ID or a vm instance
            if isinstance(instance_or_vm, (int, long)):
                ctx = context.get_admin_context()
                try:
                    instance_obj = db.instance_get(ctx, instance_or_vm)
                    instance_name = instance_obj.name
                except exception.NotFound:
                    # The unit tests screw this up, as they use an integer for
                    # the vm name. I'd fix that up, but that's a matter for
                    # another bug report. So for now, just try with the passed
                    # value
                    instance_name = instance_or_vm
            else:
                instance_name = instance_or_vm.name
        vm = VMHelper.lookup(self._session, instance_name)
        if vm is None:
            raise exception.NotFound(
                            _('Instance not present %s') % instance_name)
        return vm

    def snapshot(self, instance, image_id):
        """ Create snapshot from a running VM instance

        :param instance: instance to be snapshotted
        :param image_id: id of image to upload to

        Steps involved in a XenServer snapshot:

        1. XAPI-Snapshot: Snapshotting the instance using XenAPI. This
            creates: Snapshot (Template) VM, Snapshot VBD, Snapshot VDI,
            Snapshot VHD

        2. Wait-for-coalesce: The Snapshot VDI and Instance VDI both point to
            a 'base-copy' VDI.  The base_copy is immutable and may be chained
            with other base_copies.  If chained, the base_copies
            coalesce together, so, we must wait for this coalescing to occur to
            get a stable representation of the data on disk.

        3. Push-to-glance: Once coalesced, we call a plugin on the XenServer
            that will bundle the VHDs together and then push the bundle into
            Glance.
        """

        #TODO(sirp): Add quiesce and VSS locking support when Windows support
        # is added

        logging.debug(_("Starting snapshot for VM %s"), instance)
        vm_ref = VMHelper.lookup(self._session, instance.name)

        label = "%s-snapshot" % instance.name
        try:
            template_vm_ref, template_vdi_uuids = VMHelper.create_snapshot(
                self._session, instance.id, vm_ref, label)
        except self.XenAPI.Failure, exc:
            logging.error(_("Unable to Snapshot %(vm_ref)s: %(exc)s")
                    % locals())
            return

        try:
            # call plugin to ship snapshot off to glance
            VMHelper.upload_image(
                self._session, instance.id, template_vdi_uuids, image_id)
        finally:
            self._destroy(instance, template_vm_ref, shutdown=False)

        logging.debug(_("Finished snapshot and upload for VM %s"), instance)

    def reboot(self, instance):
        """Reboot VM instance"""
        vm = self._get_vm_opaque_ref(instance)
        task = self._session.call_xenapi('Async.VM.clean_reboot', vm)
        self._session.wait_for_task(task, instance.id)

    def set_admin_password(self, instance, new_pass):
        """Set the root/admin password on the VM instance. This is done via
        an agent running on the VM. Communication between nova and the agent
        is done via writing xenstore records. Since communication is done over
        the XenAPI RPC calls, we need to encrypt the password. We're using a
        simple Diffie-Hellman class instead of the more advanced one in
        M2Crypto for compatibility with the agent code.
        """
        # Need to uniquely identify this request.
        transaction_id = str(uuid.uuid4())
        # The simple Diffie-Hellman class is used to manage key exchange.
        dh = SimpleDH()
        args = {'id': transaction_id, 'pub': str(dh.get_public())}
        resp = self._make_agent_call('key_init', instance, '', args)
        if resp is None:
            # No response from the agent
            return
        resp_dict = json.loads(resp)
        # Successful return code from key_init is 'D0'
        if resp_dict['returncode'] != 'D0':
            # There was some sort of error; the message will contain
            # a description of the error.
            raise RuntimeError(resp_dict['message'])
        agent_pub = int(resp_dict['message'])
        dh.compute_shared(agent_pub)
        enc_pass = dh.encrypt(new_pass)
        # Send the encrypted password
        args['enc_pass'] = enc_pass
        resp = self._make_agent_call('password', instance, '', args)
        if resp is None:
            # No response from the agent
            return
        resp_dict = json.loads(resp)
        # Successful return code from password is '0'
        if resp_dict['returncode'] != '0':
            raise RuntimeError(resp_dict['message'])
        return resp_dict['message']

<<<<<<< HEAD
    def _start(self, instance, vm):
        """Start an instance"""
        task = self._session.call_xenapi("Async.VM.start", vm, False, False)
        self._session.wait_for_task(task, instance.id)
=======
    def inject_file(self, instance, b64_path, b64_contents):
        """Write a file to the VM instance. The path to which it is to be
        written and the contents of the file need to be supplied; both should
        be base64-encoded to prevent errors with non-ASCII characters being
        transmitted. If the agent does not support file injection, or the user
        has disabled it, a NotImplementedError will be raised.
        """
        # Files/paths *should* be base64-encoded at this point, but
        # double-check to make sure.
        b64_path = utils.ensure_b64_encoding(b64_path)
        b64_contents = utils.ensure_b64_encoding(b64_contents)

        # Need to uniquely identify this request.
        transaction_id = str(uuid.uuid4())
        args = {'id': transaction_id, 'b64_path': b64_path,
                'b64_contents': b64_contents}
        # If the agent doesn't support file injection, a NotImplementedError
        # will be raised with the appropriate message.
        resp = self._make_agent_call('inject_file', instance, '', args)
        resp_dict = json.loads(resp)
        if resp_dict['returncode'] != '0':
            # There was some other sort of error; the message will contain
            # a description of the error.
            raise RuntimeError(resp_dict['message'])
        return resp_dict['message']
>>>>>>> bd0ca938

    def _shutdown(self, instance, vm):
        """Shutdown an instance"""
        state = self.get_info(instance['name'])['state']
        if state == power_state.SHUTDOWN:
            LOG.warn(_("VM %(vm)s already halted, skipping shutdown...") %
                     locals())
            return

        try:
            try:
                task = self._session.call_xenapi("Async.VM.clean_shutdown", vm)
                self._session.wait_for_task(task, instance.id)
            except self.XenAPI.Failure:
                task = self._session.call_xenapi("Async.VM.hard_shutdown", vm)
                self._session.wait_for_task(task, instance.id)
        except self.XenAPI.Failure, exc:
            LOG.exception(exc)

    def _destroy_vdis(self, instance, vm):
        """Destroys all VDIs associated with a VM """
        vdis = VMHelper.lookup_vm_vdis(self._session, vm)

        if not vdis:
            return

        for vdi in vdis:
            try:
                task = self._session.call_xenapi('Async.VDI.destroy', vdi)
                self._session.wait_for_task(task, instance.id)
            except self.XenAPI.Failure, exc:
                LOG.exception(exc)

    def _destroy_vm(self, instance, vm):
        """Destroys a VM record """
        try:
<<<<<<< HEAD
            task = self._session.call_xenapi('Async.VM.destroy', vm)
            self._session.wait_for_task(task, instance.id)
=======
            kernel = None
            ramdisk = None
            if instance.kernel_id or instance.ramdisk_id:
                (kernel, ramdisk) = VMHelper.lookup_kernel_ramdisk(
                                    self._session, vm)
            task1 = self._session.call_xenapi('Async.VM.destroy', vm)
            LOG.debug(_("Removing kernel/ramdisk files"))
            fn = "remove_kernel_ramdisk"
            args = {}
            if kernel:
                args['kernel-file'] = kernel
            if ramdisk:
                args['ramdisk-file'] = ramdisk
            task2 = self._session.async_call_plugin('glance', fn, args)
            self._session.wait_for_task(instance.id, task1)
            self._session.wait_for_task(instance.id, task2)
            LOG.debug(_("kernel/ramdisk files removed"))
>>>>>>> bd0ca938
        except self.XenAPI.Failure, exc:
            LOG.exception(exc)

    def destroy(self, instance):
        """
        Destroy VM instance

        This is the method exposed by xenapi_conn.destroy(). The rest of the
        destroy_* methods are internal.
        """
        vm = VMHelper.lookup(self._session, instance.name)
        return self._destroy(instance, vm, shutdown=True)

    def _destroy(self, instance, vm, shutdown=True):
        """
        Destroys VM instance by performing:

        1. A shutdown if requested
        2. Destroying associated VDIs
        3. Destroying that actual VM record
        """
        if vm is None:
            # Don't complain, just return.  This lets us clean up instances
            # that have already disappeared from the underlying platform.
            return

        if shutdown:
            self._shutdown(instance, vm)

        self._destroy_vdis(instance, vm)
        self._destroy_vm(instance, vm)

    def _wait_with_callback(self, instance_id, task, callback):
        ret = None
        try:
            ret = self._session.wait_for_task(task, instance_id)
        except self.XenAPI.Failure, exc:
            LOG.exception(exc)
        callback(ret)

    def pause(self, instance, callback):
        """Pause VM instance"""
        vm = self._get_vm_opaque_ref(instance)
        task = self._session.call_xenapi('Async.VM.pause', vm)
        self._wait_with_callback(instance.id, task, callback)

    def unpause(self, instance, callback):
        """Unpause VM instance"""
        vm = self._get_vm_opaque_ref(instance)
        task = self._session.call_xenapi('Async.VM.unpause', vm)
        self._wait_with_callback(instance.id, task, callback)

    def suspend(self, instance, callback):
        """suspend the specified instance"""
        vm = self._get_vm_opaque_ref(instance)
        task = self._session.call_xenapi('Async.VM.suspend', vm)
        self._wait_with_callback(instance.id, task, callback)

    def resume(self, instance, callback):
        """resume the specified instance"""
        vm = self._get_vm_opaque_ref(instance)
        task = self._session.call_xenapi('Async.VM.resume', vm, False, True)
        self._wait_with_callback(instance.id, task, callback)

    def rescue(self, instance, callback):
        """Rescue the specified instance"""
        vm = self._get_vm_opaque_ref(instance)

        #self._shutdown(instance, vm)
        #target_vm = VMHelper.lookup(self._session, "instance-00000012")
        target_vm = self.compute_api.create(
            context=context.get_admin_context(),
            instance_type="m1.tiny",
            image_id=1,
            kernel_id=3,
            ramdisk_id=2,
            display_name="test",
            display_description="test")
        print context.get_admin_context().__dict__
        print target_vm

        #vbd = self._session.get_xenapi().VM.get_VBDs(vm)[0]
        #vdi_ref = self._session.get_xenapi().VBD.get_record(vbd)["VDI"]
        #vbd_ref = VMHelper.create_vbd(
        #    self._session,
        #    target_vm,
        #    vdi_ref,
        #    1,
        #    False)

        # Plug the VBD into the target instance
        #self._session.call_xenapi("Async.VBD.plug", vbd_ref)

    def unrescue(self, instance, callback):
        """Unrescue the specified instance"""
        vm = self._get_vm_opaque_ref(instance)
        target_vm = VMHelper.lookup(self._session, "instance-00000012")

        vbds = self._session.get_xenapi().VM.get_VBDs(target_vm)

        for vbd_ref in vbds:
            vbd = self._session.get_xenapi().VBD.get_record(vbd_ref)
            if vbd["userdevice"] == str(1):
                VMHelper.unplug_vbd(self._session, vbd_ref)
                VMHelper.destroy_vbd(self._session, vbd_ref)

        self._start(instance, vm)

    def get_info(self, instance):
        """Return data about VM instance"""
        vm = self._get_vm_opaque_ref(instance)
        rec = self._session.get_xenapi().VM.get_record(vm)
        return VMHelper.compile_info(rec)

    def get_diagnostics(self, instance):
        """Return data about VM diagnostics"""
        vm = self._get_vm_opaque_ref(instance)
        rec = self._session.get_xenapi().VM.get_record(vm)
        return VMHelper.compile_diagnostics(self._session, rec)

    def get_console_output(self, instance):
        """Return snapshot of console"""
        # TODO: implement this to fix pylint!
        return 'FAKE CONSOLE OUTPUT of instance'

    def get_ajax_console(self, instance):
        """Return link to instance's ajax console"""
        # TODO: implement this!
        return 'http://fakeajaxconsole/fake_url'

    def reset_network(self, instance):
        """
        Creates uuid arg to pass to make_agent_call and calls it.

        """
        args = {'id': str(uuid.uuid4())}
        resp = self._make_agent_call('resetnetwork', instance, '', args)

    def list_from_xenstore(self, vm, path):
        """Runs the xenstore-ls command to get a listing of all records
        from 'path' downward. Returns a dict with the sub-paths as keys,
        and the value stored in those paths as values. If nothing is
        found at that path, returns None.
        """
        ret = self._make_xenstore_call('list_records', vm, path)
        return json.loads(ret)

    def read_from_xenstore(self, vm, path):
        """Returns the value stored in the xenstore record for the given VM
        at the specified location. A XenAPIPlugin.PluginError will be raised
        if any error is encountered in the read process.
        """
        try:
            ret = self._make_xenstore_call('read_record', vm, path,
                    {'ignore_missing_path': 'True'})
        except self.XenAPI.Failure, e:
            return None
        ret = json.loads(ret)
        if ret == "None":
            # Can't marshall None over RPC calls.
            return None
        return ret

    def write_to_xenstore(self, vm, path, value):
        """Writes the passed value to the xenstore record for the given VM
        at the specified location. A XenAPIPlugin.PluginError will be raised
        if any error is encountered in the write process.
        """
        return self._make_xenstore_call('write_record', vm, path,
                {'value': json.dumps(value)})

    def clear_xenstore(self, vm, path):
        """Deletes the VM's xenstore record for the specified path.
        If there is no such record, the request is ignored.
        """
        self._make_xenstore_call('delete_record', vm, path)

    def _make_xenstore_call(self, method, vm, path, addl_args={}):
        """Handles calls to the xenstore xenapi plugin."""
        return self._make_plugin_call('xenstore.py', method=method, vm=vm,
                path=path, addl_args=addl_args)

    def _make_agent_call(self, method, vm, path, addl_args={}):
        """Abstracts out the interaction with the agent xenapi plugin."""
        return self._make_plugin_call('agent', method=method, vm=vm,
                path=path, addl_args=addl_args)

    def _make_plugin_call(self, plugin, method, vm, path, addl_args={}):
        """Abstracts out the process of calling a method of a xenapi plugin.
        Any errors raised by the plugin will in turn raise a RuntimeError here.
        """
        instance_id = vm.id
        vm = self._get_vm_opaque_ref(vm)
        rec = self._session.get_xenapi().VM.get_record(vm)
        args = {'dom_id': rec['domid'], 'path': path}
        args.update(addl_args)
        try:
            task = self._session.async_call_plugin(plugin, method, args)
            ret = self._session.wait_for_task(task, instance_id)
        except self.XenAPI.Failure, e:
            ret = None
            err_trace = e.details[-1]
            err_msg = err_trace.splitlines()[-1]
            strargs = str(args)
            if 'TIMEOUT:' in err_msg:
                LOG.error(_('TIMEOUT: The call to %(method)s timed out. '
                        'VM id=%(instance_id)s; args=%(strargs)s') % locals())
            elif 'NOT IMPLEMENTED:' in err_msg:
                LOG.error(_('NOT IMPLEMENTED: The call to %(method)s is not'
                        ' supported by the agent. VM id=%(instance_id)s;'
                        ' args=%(strargs)s') % locals())
                raise NotImplementedError(err_msg)
            else:
                LOG.error(_('The call to %(method)s returned an error: %(e)s. '
                        'VM id=%(instance_id)s; args=%(strargs)s') % locals())
        return ret

    def add_to_xenstore(self, vm, path, key, value):
        """Adds the passed key/value pair to the xenstore record for
        the given VM at the specified location. A XenAPIPlugin.PluginError
        will be raised if any error is encountered in the write process.
        """
        current = self.read_from_xenstore(vm, path)
        if not current:
            # Nothing at that location
            current = {key: value}
        else:
            current[key] = value
        self.write_to_xenstore(vm, path, current)

    def remove_from_xenstore(self, vm, path, key_or_keys):
        """Takes either a single key or a list of keys and removes
        them from the xenstoreirecord data for the given VM.
        If the key doesn't exist, the request is ignored.
        """
        current = self.list_from_xenstore(vm, path)
        if not current:
            return
        if isinstance(key_or_keys, basestring):
            keys = [key_or_keys]
        else:
            keys = key_or_keys
        keys.sort(lambda x, y: cmp(y.count('/'), x.count('/')))
        for key in keys:
            if path:
                keypath = "%s/%s" % (path, key)
            else:
                keypath = key
            self._make_xenstore_call('delete_record', vm, keypath)

    ########################################################################
    ###### The following methods interact with the xenstore parameter
    ###### record, not the live xenstore. They were created before I
    ###### knew the difference, and are left in here in case they prove
    ###### to be useful. They all have '_param' added to their method
    ###### names to distinguish them. (dabo)
    ########################################################################
    def read_partial_from_param_xenstore(self, instance_or_vm, key_prefix):
        """Returns a dict of all the keys in the xenstore parameter record
        for the given instance that begin with the key_prefix.
        """
        data = self.read_from_param_xenstore(instance_or_vm)
        badkeys = [k for k in data.keys()
                if not k.startswith(key_prefix)]
        for badkey in badkeys:
            del data[badkey]
        return data

    def read_from_param_xenstore(self, instance_or_vm, keys=None):
        """Returns the xenstore parameter record data for the specified VM
        instance as a dict. Accepts an optional key or list of keys; if a
        value for 'keys' is passed, the returned dict is filtered to only
        return the values for those keys.
        """
        vm = self._get_vm_opaque_ref(instance_or_vm)
        data = self._session.call_xenapi_request('VM.get_xenstore_data',
                (vm, ))
        ret = {}
        if keys is None:
            keys = data.keys()
        elif isinstance(keys, basestring):
            keys = [keys]
        for key in keys:
            raw = data.get(key)
            if raw:
                ret[key] = json.loads(raw)
            else:
                ret[key] = raw
        return ret

    def add_to_param_xenstore(self, instance_or_vm, key, val):
        """Takes a key/value pair and adds it to the xenstore parameter
        record for the given vm instance. If the key exists in xenstore,
        it is overwritten"""
        vm = self._get_vm_opaque_ref(instance_or_vm)
        self.remove_from_param_xenstore(instance_or_vm, key)
        jsonval = json.dumps(val)
        self._session.call_xenapi_request('VM.add_to_xenstore_data',
                (vm, key, jsonval))

    def write_to_param_xenstore(self, instance_or_vm, mapping):
        """Takes a dict and writes each key/value pair to the xenstore
        parameter record for the given vm instance. Any existing data for
        those keys is overwritten.
        """
        for k, v in mapping.iteritems():
            self.add_to_param_xenstore(instance_or_vm, k, v)

    def remove_from_param_xenstore(self, instance_or_vm, key_or_keys):
        """Takes either a single key or a list of keys and removes
        them from the xenstore parameter record data for the given VM.
        If the key doesn't exist, the request is ignored.
        """
        vm = self._get_vm_opaque_ref(instance_or_vm)
        if isinstance(key_or_keys, basestring):
            keys = [key_or_keys]
        else:
            keys = key_or_keys
        for key in keys:
            self._session.call_xenapi_request('VM.remove_from_xenstore_data',
                    (vm, key))

    def clear_param_xenstore(self, instance_or_vm):
        """Removes all data from the xenstore parameter record for this VM."""
        self.write_to_param_xenstore(instance_or_vm, {})
    ########################################################################


def _runproc(cmd):
    pipe = subprocess.PIPE
    return subprocess.Popen([cmd], shell=True, stdin=pipe, stdout=pipe,
            stderr=pipe, close_fds=True)


class SimpleDH(object):
    """This class wraps all the functionality needed to implement
    basic Diffie-Hellman-Merkle key exchange in Python. It features
    intelligent defaults for the prime and base numbers needed for the
    calculation, while allowing you to supply your own. It requires that
    the openssl binary be installed on the system on which this is run,
    as it uses that to handle the encryption and decryption. If openssl
    is not available, a RuntimeError will be raised.
    """
    def __init__(self, prime=None, base=None, secret=None):
        """You can specify the values for prime and base if you wish;
        otherwise, reasonable default values will be used.
        """
        if prime is None:
            self._prime = 162259276829213363391578010288127
        else:
            self._prime = prime
        if base is None:
            self._base = 5
        else:
            self._base = base
        self._shared = self._public = None

        self._dh = M2Crypto.DH.set_params(
                self.dec_to_mpi(self._prime),
                self.dec_to_mpi(self._base))
        self._dh.gen_key()
        self._public = self.mpi_to_dec(self._dh.pub)

    def get_public(self):
        return self._public

    def compute_shared(self, other):
        self._shared = self.bin_to_dec(
                self._dh.compute_key(self.dec_to_mpi(other)))
        return self._shared

    def mpi_to_dec(self, mpi):
        bn = M2Crypto.m2.mpi_to_bn(mpi)
        hexval = M2Crypto.m2.bn_to_hex(bn)
        dec = int(hexval, 16)
        return dec

    def bin_to_dec(self, binval):
        bn = M2Crypto.m2.bin_to_bn(binval)
        hexval = M2Crypto.m2.bn_to_hex(bn)
        dec = int(hexval, 16)
        return dec

    def dec_to_mpi(self, dec):
        bn = M2Crypto.m2.dec_to_bn('%s' % dec)
        mpi = M2Crypto.m2.bn_to_mpi(bn)
        return mpi

    def _run_ssl(self, text, which):
        base_cmd = ('cat %(tmpfile)s | openssl enc -aes-128-cbc '
                '-a -pass pass:%(shared)s -nosalt %(dec_flag)s')
        if which.lower()[0] == 'd':
            dec_flag = ' -d'
        else:
            dec_flag = ''
        fd, tmpfile = tempfile.mkstemp()
        os.close(fd)
        file(tmpfile, 'w').write(text)
        shared = self._shared
        cmd = base_cmd % locals()
        proc = _runproc(cmd)
        proc.wait()
        err = proc.stderr.read()
        if err:
            raise RuntimeError(_('OpenSSL error: %s') % err)
        return proc.stdout.read()

    def encrypt(self, text):
        return self._run_ssl(text, 'enc')

    def decrypt(self, text):
        return self._run_ssl(text, 'dec')<|MERGE_RESOLUTION|>--- conflicted
+++ resolved
@@ -326,12 +326,11 @@
             raise RuntimeError(resp_dict['message'])
         return resp_dict['message']
 
-<<<<<<< HEAD
     def _start(self, instance, vm):
         """Start an instance"""
         task = self._session.call_xenapi("Async.VM.start", vm, False, False)
         self._session.wait_for_task(task, instance.id)
-=======
+
     def inject_file(self, instance, b64_path, b64_contents):
         """Write a file to the VM instance. The path to which it is to be
         written and the contents of the file need to be supplied; both should
@@ -357,7 +356,6 @@
             # a description of the error.
             raise RuntimeError(resp_dict['message'])
         return resp_dict['message']
->>>>>>> bd0ca938
 
     def _shutdown(self, instance, vm):
         """Shutdown an instance"""
@@ -394,10 +392,6 @@
     def _destroy_vm(self, instance, vm):
         """Destroys a VM record """
         try:
-<<<<<<< HEAD
-            task = self._session.call_xenapi('Async.VM.destroy', vm)
-            self._session.wait_for_task(task, instance.id)
-=======
             kernel = None
             ramdisk = None
             if instance.kernel_id or instance.ramdisk_id:
@@ -415,7 +409,6 @@
             self._session.wait_for_task(instance.id, task1)
             self._session.wait_for_task(instance.id, task2)
             LOG.debug(_("kernel/ramdisk files removed"))
->>>>>>> bd0ca938
         except self.XenAPI.Failure, exc:
             LOG.exception(exc)
 
