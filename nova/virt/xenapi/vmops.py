# vim: tabstop=4 shiftwidth=4 softtabstop=4

# Copyright (c) 2010 Citrix Systems, Inc.
# Copyright 2010 OpenStack LLC.
#
#    Licensed under the Apache License, Version 2.0 (the "License"); you may
#    not use this file except in compliance with the License. You may obtain
#    a copy of the License at
#
#         http://www.apache.org/licenses/LICENSE-2.0
#
#    Unless required by applicable law or agreed to in writing, software
#    distributed under the License is distributed on an "AS IS" BASIS, WITHOUT
#    WARRANTIES OR CONDITIONS OF ANY KIND, either express or implied. See the
#    License for the specific language governing permissions and limitations
#    under the License.

"""
Management class for VM-related functions (spawn, reboot, etc).
"""

import json
import M2Crypto
import os
import pickle
import subprocess
import tempfile
import uuid

from nova import db
from nova import context
from nova import log as logging
from nova import exception
from nova import utils

from nova.auth.manager import AuthManager
from nova.compute import power_state
from nova.virt.xenapi.network_utils import NetworkHelper
from nova.virt.xenapi.vm_utils import VMHelper
from nova.virt.xenapi.vm_utils import ImageType

XenAPI = None
LOG = logging.getLogger("nova.virt.xenapi.vmops")


class VMOps(object):
    """
    Management class for VM-related tasks
    """
    def __init__(self, session):
        self.XenAPI = session.get_imported_xenapi()
        self._session = session
        VMHelper.XenAPI = self.XenAPI

    def list_instances(self):
        """List VM instances"""
        vms = []
        for vm in self._session.get_xenapi().VM.get_all():
            rec = self._session.get_xenapi().VM.get_record(vm)
            if not rec["is_a_template"] and not rec["is_control_domain"]:
                vms.append(rec["name_label"])
        return vms

    def power_on(self, instance):
        """Power on a VM instance"""
        vm = VMHelper.lookup(self._session, instance.name)
        if vm is  None:
            raise exception(_('Attempted to power on non-existent instance'
            ' bad instance id %s') % instance.id)
        LOG.debug(_("Starting instance %s"), instance.name)
        self._session.call_xenapi('VM.start', vm, False, False)

    def spawn(self, instance, disk):
        """Create VM instance"""
        vm = VMHelper.lookup(self._session, instance.name)
        if vm is not None:
            raise exception.Duplicate(_('Attempted to create'
            ' non-unique name %s') % instance.name)

        #ensure enough free memory is available
        if not VMHelper.ensure_free_mem(self._session, instance):
                name = instance['name']
                LOG.exception(_('instance %(name)s: not enough free memory')
                              % locals())
                db.instance_set_state(context.get_admin_context(),
                                      instance['id'],
                                      power_state.SHUTDOWN)
                return

        user = AuthManager().get_user(instance.user_id)
        project = AuthManager().get_project(instance.project_id)

<<<<<<< HEAD
        vdi_ref = kernel = ramdisk = pv_kernel = None

        # Are we building from a pre-existing disk?
        if not disk:
            #if kernel is not present we must download a raw disk
            if instance.kernel_id:
                disk_image_type = ImageType.DISK
            else:
                disk_image_type = ImageType.DISK_RAW
            vdi_uuid = VMHelper.fetch_image(self._session, instance.id,
                instance.image_id, user, project, disk_image_type)
            vdi_ref = self._session.call_xenapi('VDI.get_by_uuid', vdi_uuid)

        else:
            vdi_ref = self._session.call_xenapi('VDI.get_by_uuid', disk)

        #Have a look at the VDI and see if it has a PV kernel
        if not instance.kernel_id:
            pv_kernel = VMHelper.lookup_image(self._session, instance.id,
                                              vdi_ref)
        if instance.kernel_id:
            kernel = VMHelper.fetch_image(self._session, instance.id,
                instance.kernel_id, user, project,
                ImageType.KERNEL_RAMDISK)
        if instance.ramdisk_id:
            ramdisk = VMHelper.fetch_image(self._session, instance.id,
                instance.ramdisk_id, user, project,
                ImageType.KERNEL_RAMDISK)
=======
        disk_image_type = VMHelper.determine_disk_image_type(instance)

        vdi_uuid = VMHelper.fetch_image(self._session, instance.id,
            instance.image_id, user, project, disk_image_type)

        vdi_ref = self._session.call_xenapi('VDI.get_by_uuid', vdi_uuid)

        pv_kernel = False
        if disk_image_type == ImageType.DISK_RAW:
            #Have a look at the VDI and see if it has a PV kernel
            pv_kernel = VMHelper.lookup_image(self._session, instance.id,
                                              vdi_ref)
        elif disk_image_type == ImageType.DISK_VHD:
            # TODO(sirp): Assuming PV for now; this will need to be
            # configurable as Windows will use HVM.
            pv_kernel = True

        kernel = None
        if instance.kernel_id:
            kernel = VMHelper.fetch_image(self._session, instance.id,
                instance.kernel_id, user, project, ImageType.KERNEL_RAMDISK)

        ramdisk = None
        if instance.ramdisk_id:
            ramdisk = VMHelper.fetch_image(self._session, instance.id,
                instance.ramdisk_id, user, project, ImageType.KERNEL_RAMDISK)
>>>>>>> 78bd53a4

        vm_ref = VMHelper.create_vm(self._session,
                                          instance, kernel, ramdisk, pv_kernel)
        VMHelper.create_vbd(session=self._session, vm_ref=vm_ref,
                vdi_ref=vdi_ref, userdevice=0, bootable=True)

        # inject_network_info and create vifs
        networks = self.inject_network_info(instance)
        self.create_vifs(instance, networks)

        LOG.debug(_('Starting VM %s...'), vm_ref)
        self._session.call_xenapi('VM.start', vm_ref, False, False)
        instance_name = instance.name
        LOG.info(_('Spawning VM %(instance_name)s created %(vm_ref)s.')
                % locals())

        def _inject_onset_files():
            onset_files = instance.onset_files
            if onset_files:
                # Check if this is a JSON-encoded string and convert if needed.
                if isinstance(onset_files, basestring):
                    try:
                        onset_files = json.loads(onset_files)
                    except ValueError:
                        LOG.exception(_("Invalid value for onset_files: '%s'")
                                % onset_files)
                        onset_files = []
                # Inject any files, if specified
                for path, contents in instance.onset_files:
                    LOG.debug(_("Injecting file path: '%s'") % path)
                    self.inject_file(instance, path, contents)
        # NOTE(armando): Do we really need to do this in virt?
        # NOTE(tr3buchet): not sure but wherever we do it, we need to call
        #                  reset_network afterwards
        timer = utils.LoopingCall(f=None)

        def _wait_for_boot():
            try:
                state = self.get_info(instance['name'])['state']
                db.instance_set_state(context.get_admin_context(),
                                      instance['id'], state)
                if state == power_state.RUNNING:
                    LOG.debug(_('Instance %s: booted'), instance['name'])
                    timer.stop()
                    _inject_onset_files()
                    return True
            except Exception, exc:
                LOG.warn(exc)
                LOG.exception(_('instance %s: failed to boot'),
                              instance['name'])
                db.instance_set_state(context.get_admin_context(),
                                      instance['id'],
                                      power_state.SHUTDOWN)
                timer.stop()
                return False

        timer.f = _wait_for_boot

        # call to reset network to configure network from xenstore
        self.reset_network(instance)

        return timer.start(interval=0.5, now=True)

    def _get_vm_opaque_ref(self, instance_or_vm):
        """Refactored out the common code of many methods that receive either
        a vm name or a vm instance, and want a vm instance in return.
        """
        vm = None
        try:
            if instance_or_vm.startswith("OpaqueRef:"):
                # Got passed an opaque ref; return it
                return instance_or_vm
            else:
                # Must be the instance name
                instance_name = instance_or_vm
        except (AttributeError, KeyError):
            # Note the the KeyError will only happen with fakes.py
            # Not a string; must be an ID or a vm instance
            if isinstance(instance_or_vm, (int, long)):
                ctx = context.get_admin_context()
                try:
                    instance_obj = db.instance_get(ctx, instance_or_vm)
                    instance_name = instance_obj.name
                except exception.NotFound:
                    # The unit tests screw this up, as they use an integer for
                    # the vm name. I'd fix that up, but that's a matter for
                    # another bug report. So for now, just try with the passed
                    # value
                    instance_name = instance_or_vm
            else:
                instance_name = instance_or_vm.name
        vm = VMHelper.lookup(self._session, instance_name)
        if vm is None:
            raise exception.NotFound(
                            _('Instance not present %s') % instance_name)
        return vm

    def snapshot(self, instance, image_id):
        """ Create snapshot from a running VM instance

        :param instance: instance to be snapshotted
        :param image_id: id of image to upload to

        Steps involved in a XenServer snapshot:

        1. XAPI-Snapshot: Snapshotting the instance using XenAPI. This
            creates: Snapshot (Template) VM, Snapshot VBD, Snapshot VDI,
            Snapshot VHD

        2. Wait-for-coalesce: The Snapshot VDI and Instance VDI both point to
            a 'base-copy' VDI.  The base_copy is immutable and may be chained
            with other base_copies.  If chained, the base_copies
            coalesce together, so, we must wait for this coalescing to occur to
            get a stable representation of the data on disk.

        3. Push-to-glance: Once coalesced, we call a plugin on the XenServer
            that will bundle the VHDs together and then push the bundle into
            Glance.
        """

        with self._get_snapshot(instance) as snapshot:
            # call plugin to ship snapshot off to glance
            VMHelper.upload_image(
                self._session, instance.id, snapshot.vdi_uuids, image_id)

        logging.debug(_("Finished snapshot and upload for VM %s"), instance)

    def _get_snapshot(self, instance):
        class Snapshot(object):
            def __init__(self, virt, instance, vm_ref, vdis):
                self.instance = instance
                self.vdi_uuids = vdis
                self.virt = virt
                self.vm_ref = vm_ref

            def __enter__(self):
                return self

            def __exit__(self, type, value, traceback):
                self.virt._destroy(self.instance, self.vm_ref, shutdown=False,
                        destroy_kernel_ramdisk=False)

        #TODO(sirp): Add quiesce and VSS locking support when Windows support
        # is added

        logging.debug(_("Starting snapshot for VM %s"), instance)
        vm_ref = VMHelper.lookup(self._session, instance.name)

        label = "%s-snapshot" % instance.name
        try:
            template_vm_ref, template_vdi_uuids = VMHelper.create_snapshot(
                self._session, instance.id, vm_ref, label)
            return Snapshot(self, instance, template_vm_ref,
                    template_vdi_uuids)
        except self.XenAPI.Failure, exc:
            logging.error(_("Unable to Snapshot %(vm_ref)s: %(exc)s")
                    % locals())
            return

<<<<<<< HEAD
    def migrate_disk_and_power_off(self, instance, dest):
        """ Copies a VHD from one host machine to another
=======
        try:
            # call plugin to ship snapshot off to glance
            VMHelper.upload_image(
                self._session, instance.id, template_vdi_uuids, image_id)
        finally:
            self._destroy(instance, template_vm_ref, shutdown=False,
                          destroy_kernel_ramdisk=False)
>>>>>>> 78bd53a4

        :param instance: the instance that owns the VHD in question
        :param dest: the destination host machine
        :param disk_type: values are 'primary' or 'cow'
        """
        vm_ref = VMHelper.lookup(self._session, instance.name)

        # The primary VDI becomes the COW after the snapshot, and we can
        # identify it via the VBD. The base copy is the parent_uuid returned
        # from the snapshot creation

        base_copy_uuid = cow_uuid = None
        with self._get_snapshot(instance) as snapshot:
            # transfer the base copy
            base_copy_uuid = snapshot.vdi_uuids[1]
            vdi_ref, vm_vdi_rec = \
                    VMHelper.get_vdi_for_vm_safely(self._session, vm_ref)
            cow_uuid = vm_vdi_rec['uuid']

            params = {'host': dest,
                      'vdi_uuid': base_copy_uuid,
                      'instance_id': instance.id,
                      'sr_path': VMHelper.get_sr_path(self._session), }

            task = self._session.async_call_plugin('migration', 'transfer_vhd',
                    {'params': pickle.dumps(params)})
            self._session.wait_for_task(instance.id, task)

            # Now power down the instance and transfer the COW VHD
            self._shutdown(instance, vm_ref, method='clean')

            params = {'host': dest,
                      'vdi_uuid': cow_uuid,
                      'instance_id': instance.id,
                      'sr_path': VMHelper.get_sr_path(self._session), }

            task = self._session.async_call_plugin('migration', 'transfer_vhd',
                    {'params': pickle.dumps(params)})
            self._session.wait_for_task(instance.id, task)

        # TODO(mdietz): we could also consider renaming these to something
        # sensible so we don't need to blindly pass around dictionaries
        return {'base_copy': base_copy_uuid, 'cow': cow_uuid}

    def attach_disk(self, instance, disk_info):
        vm_ref = VMHelper.lookup(self._session, instance.name)
        new_base_copy_uuid = str(uuid.uuid4())
        new_cow_uuid = str(uuid.uuid4())
        params = {'instance_id': instance.id,
                  'old_base_copy_uuid': disk_info['base_copy'],
                  'old_cow_uuid':       disk_info['cow'],
                  'new_base_copy_uuid': new_base_copy_uuid,
                  'new_cow_uuid':       new_cow_uuid,
                  'sr_path': VMHelper.get_sr_path(self._session), }

        task = self._session.async_call_plugin('migration',
                'move_vhds_into_sr', {'params': pickle.dumps(params)})
        self._session.wait_for_task(instance.id, task)

        # Now we rescan the SR so we find the VHDs
        VMHelper.scan_default_sr(self._session)

        return new_cow_uuid

    def resize(self, instance, flavor):
        """Resize a running instance by changing it's RAM and disk size """
        raise NotImplementedError()

    def reboot(self, instance):
        """Reboot VM instance"""
        vm = self._get_vm_opaque_ref(instance)
        task = self._session.call_xenapi('Async.VM.clean_reboot', vm)
        self._session.wait_for_task(instance.id, task)

    def set_admin_password(self, instance, new_pass):
        """Set the root/admin password on the VM instance. This is done via
        an agent running on the VM. Communication between nova and the agent
        is done via writing xenstore records. Since communication is done over
        the XenAPI RPC calls, we need to encrypt the password. We're using a
        simple Diffie-Hellman class instead of the more advanced one in
        M2Crypto for compatibility with the agent code.
        """
        # Need to uniquely identify this request.
        transaction_id = str(uuid.uuid4())
        # The simple Diffie-Hellman class is used to manage key exchange.
        dh = SimpleDH()
        args = {'id': transaction_id, 'pub': str(dh.get_public())}
        resp = self._make_agent_call('key_init', instance, '', args)
        if resp is None:
            # No response from the agent
            return
        resp_dict = json.loads(resp)
        # Successful return code from key_init is 'D0'
        if resp_dict['returncode'] != 'D0':
            # There was some sort of error; the message will contain
            # a description of the error.
            raise RuntimeError(resp_dict['message'])
        agent_pub = int(resp_dict['message'])
        dh.compute_shared(agent_pub)
        enc_pass = dh.encrypt(new_pass)
        # Send the encrypted password
        args['enc_pass'] = enc_pass
        resp = self._make_agent_call('password', instance, '', args)
        if resp is None:
            # No response from the agent
            return
        resp_dict = json.loads(resp)
        # Successful return code from password is '0'
        if resp_dict['returncode'] != '0':
            raise RuntimeError(resp_dict['message'])
        return resp_dict['message']

    def inject_file(self, instance, b64_path, b64_contents):
        """Write a file to the VM instance. The path to which it is to be
        written and the contents of the file need to be supplied; both should
        be base64-encoded to prevent errors with non-ASCII characters being
        transmitted. If the agent does not support file injection, or the user
        has disabled it, a NotImplementedError will be raised.
        """
        # Files/paths *should* be base64-encoded at this point, but
        # double-check to make sure.
        b64_path = utils.ensure_b64_encoding(b64_path)
        b64_contents = utils.ensure_b64_encoding(b64_contents)

        # Need to uniquely identify this request.
        transaction_id = str(uuid.uuid4())
        args = {'id': transaction_id, 'b64_path': b64_path,
                'b64_contents': b64_contents}
        # If the agent doesn't support file injection, a NotImplementedError
        # will be raised with the appropriate message.
        resp = self._make_agent_call('inject_file', instance, '', args)
        resp_dict = json.loads(resp)
        if resp_dict['returncode'] != '0':
            # There was some other sort of error; the message will contain
            # a description of the error.
            raise RuntimeError(resp_dict['message'])
        return resp_dict['message']

    def _shutdown(self, instance, vm, hard=True):
        """Shutdown an instance """
        state = self.get_info(instance['name'])['state']
        if state == power_state.SHUTDOWN:
            LOG.warn(_("VM %(vm)s already halted, skipping shutdown...") %
                     locals())
            return

        instance_id = instance.id
        LOG.debug(_("Shutting down VM for Instance %(instance_id)s")
                  % locals())
        try:
            task = None
            if hard:
                task = self._session.call_xenapi('Async.VM.hard_shutdown', vm)
            else:
                task = self._session.call_xenapi('Async.VM.clean_shutdown', vm)

            self._session.wait_for_task(instance.id, task)
        except self.XenAPI.Failure, exc:
            LOG.exception(exc)

    def _destroy_vdis(self, instance, vm):
        """Destroys all VDIs associated with a VM """
        instance_id = instance.id
        LOG.debug(_("Destroying VDIs for Instance %(instance_id)s")
                  % locals())
        vdis = VMHelper.lookup_vm_vdis(self._session, vm)

        if not vdis:
            return

        for vdi in vdis:
            try:
                task = self._session.call_xenapi('Async.VDI.destroy', vdi)
                self._session.wait_for_task(instance.id, task)
            except self.XenAPI.Failure, exc:
                LOG.exception(exc)

<<<<<<< HEAD
    def _destroy_vm(self, instance, vm, destroy_kernel_ramdisk):
=======
    def _destroy_kernel_ramdisk(self, instance, vm):
        """
        Three situations can occur:

            1. We have neither a ramdisk nor a kernel, in which case we are a
               RAW image and can omit this step

            2. We have one or the other, in which case, we should flag as an
               error

            3. We have both, in which case we safely remove both the kernel
               and the ramdisk.
        """
        instance_id = instance.id
        if not instance.kernel_id and not instance.ramdisk_id:
            # 1. No kernel or ramdisk
            LOG.debug(_("Instance %(instance_id)s using RAW or VHD, "
                        "skipping kernel and ramdisk deletion") % locals())
            return

        if not (instance.kernel_id and instance.ramdisk_id):
            # 2. We only have kernel xor ramdisk
            raise exception.NotFound(
                _("Instance %(instance_id)s has a kernel or ramdisk but not "
                  "both" % locals()))

        # 3. We have both kernel and ramdisk
        (kernel, ramdisk) = VMHelper.lookup_kernel_ramdisk(
            self._session, vm)

        LOG.debug(_("Removing kernel/ramdisk files"))

        args = {'kernel-file': kernel, 'ramdisk-file': ramdisk}
        task = self._session.async_call_plugin(
            'glance', 'remove_kernel_ramdisk', args)
        self._session.wait_for_task(instance.id, task)

        LOG.debug(_("kernel/ramdisk files removed"))

    def _destroy_vm(self, instance, vm):
>>>>>>> 78bd53a4
        """Destroys a VM record """
        instance_id = instance.id
        try:
<<<<<<< HEAD
            kernel = None
            ramdisk = None
            if instance.kernel_id or instance.ramdisk_id:
                (kernel, ramdisk) = VMHelper.lookup_kernel_ramdisk(
                                    self._session, vm)
            task1 = self._session.call_xenapi('Async.VM.destroy', vm)
            if destroy_kernel_ramdisk:
                LOG.debug(_("Removing kernel/ramdisk files"))
                fn = "remove_kernel_ramdisk"
                args = {}
                if kernel:
                    args['kernel-file'] = kernel
                if ramdisk:
                    args['ramdisk-file'] = ramdisk
                task2 = self._session.async_call_plugin('glance', fn, args)
                LOG.debug(_("kernel/ramdisk files removed"))
            self._session.wait_for_task(instance.id, task1)
            if destroy_kernel_ramdisk:
                self._session.wait_for_task(instance.id, task2)
=======
            task = self._session.call_xenapi('Async.VM.destroy', vm)
            self._session.wait_for_task(instance_id, task)
>>>>>>> 78bd53a4
        except self.XenAPI.Failure, exc:
            LOG.exception(exc)

        LOG.debug(_("Instance %(instance_id)s VM destroyed") % locals())

    def destroy(self, instance):
        """
        Destroy VM instance

        This is the method exposed by xenapi_conn.destroy(). The rest of the
        destroy_* methods are internal.
        """
        instance_id = instance.id
        LOG.info(_("Destroying VM for Instance %(instance_id)s") % locals())
        vm = VMHelper.lookup(self._session, instance.name)
        return self._destroy(instance, vm, shutdown=True)

    def _destroy(self, instance, vm, shutdown=True,
<<<<<<< HEAD
            destroy_kernel_ramdisk=True):
=======
                 destroy_kernel_ramdisk=True):
>>>>>>> 78bd53a4
        """
        Destroys VM instance by performing:

            1. A shutdown if requested
            2. Destroying associated VDIs
            3. Destroying kernel and ramdisk files (if necessary)
            4. Destroying that actual VM record
        """
        if vm is None:
            LOG.warning(_("VM is not present, skipping destroy..."))
            return

        if shutdown:
            self._shutdown(instance, vm)

        self._destroy_vdis(instance, vm)
<<<<<<< HEAD
        self._destroy_vm(instance, vm, destroy_kernel_ramdisk)
=======
        if destroy_kernel_ramdisk:
            self._destroy_kernel_ramdisk(instance, vm)
        self._destroy_vm(instance, vm)
>>>>>>> 78bd53a4

    def _wait_with_callback(self, instance_id, task, callback):
        ret = None
        try:
            ret = self._session.wait_for_task(instance_id, task)
        except self.XenAPI.Failure, exc:
            LOG.exception(exc)
        callback(ret)

    def pause(self, instance, callback):
        """Pause VM instance"""
        vm = self._get_vm_opaque_ref(instance)
        task = self._session.call_xenapi('Async.VM.pause', vm)
        self._wait_with_callback(instance.id, task, callback)

    def unpause(self, instance, callback):
        """Unpause VM instance"""
        vm = self._get_vm_opaque_ref(instance)
        task = self._session.call_xenapi('Async.VM.unpause', vm)
        self._wait_with_callback(instance.id, task, callback)

    def suspend(self, instance, callback):
        """suspend the specified instance"""
        vm = self._get_vm_opaque_ref(instance)
        task = self._session.call_xenapi('Async.VM.suspend', vm)
        self._wait_with_callback(instance.id, task, callback)

    def resume(self, instance, callback):
        """resume the specified instance"""
        vm = self._get_vm_opaque_ref(instance)
        task = self._session.call_xenapi('Async.VM.resume', vm, False, True)
        self._wait_with_callback(instance.id, task, callback)

    def get_info(self, instance):
        """Return data about VM instance"""
        vm = self._get_vm_opaque_ref(instance)
        rec = self._session.get_xenapi().VM.get_record(vm)
        return VMHelper.compile_info(rec)

    def get_diagnostics(self, instance):
        """Return data about VM diagnostics"""
        vm = self._get_vm_opaque_ref(instance)
        rec = self._session.get_xenapi().VM.get_record(vm)
        return VMHelper.compile_diagnostics(self._session, rec)

    def get_console_output(self, instance):
        """Return snapshot of console"""
        # TODO: implement this to fix pylint!
        return 'FAKE CONSOLE OUTPUT of instance'

    def get_ajax_console(self, instance):
        """Return link to instance's ajax console"""
        # TODO: implement this!
        return 'http://fakeajaxconsole/fake_url'

    def inject_network_info(self, instance):
        """
        Generate the network info and make calls to place it into the
        xenstore and the xenstore param list

        """
        # TODO(tr3buchet) - remove comment in multi-nic
        # I've decided to go ahead and consider multiple IPs and networks
        # at this stage even though they aren't implemented because these will
        # be needed for multi-nic and there was no sense writing it for single
        # network/single IP and then having to turn around and re-write it
        vm_opaque_ref = self._get_vm_opaque_ref(instance.id)
        logging.debug(_("injecting network info to xenstore for vm: |%s|"),
                                                             vm_opaque_ref)
        admin_context = context.get_admin_context()
        IPs = db.fixed_ip_get_all_by_instance(admin_context, instance['id'])
        networks = db.network_get_all_by_instance(admin_context,
                                                  instance['id'])
        for network in networks:
            network_IPs = [ip for ip in IPs if ip.network_id == network.id]

            def ip_dict(ip):
                return {'netmask': network['netmask'],
                        'enabled': '1',
                        'ip': ip.address}

            mac_id = instance.mac_address.replace(':', '')
            location = 'vm-data/networking/%s' % mac_id
            mapping = {'label': network['label'],
                       'gateway': network['gateway'],
                       'mac': instance.mac_address,
                       'dns': [network['dns']],
                       'ips': [ip_dict(ip) for ip in network_IPs]}
            self.write_to_param_xenstore(vm_opaque_ref, {location: mapping})
            try:
                self.write_to_xenstore(vm_opaque_ref, location,
                                                      mapping['location'])
            except KeyError:
                # catch KeyError for domid if instance isn't running
                pass

        return networks

    def create_vifs(self, instance, networks=None):
        """
        Creates vifs for an instance

        """
        vm_opaque_ref = self._get_vm_opaque_ref(instance.id)
        logging.debug(_("creating vif(s) for vm: |%s|"), vm_opaque_ref)
        if networks is None:
            networks = db.network_get_all_by_instance(admin_context,
                                                      instance['id'])
        # TODO(tr3buchet) - remove comment in multi-nic
        # this bit here about creating the vifs will be updated
        # in multi-nic to handle multiple IPs on the same network
        # and multiple networks
        # for now it works as there is only one of each
        for network in networks:
            bridge = network['bridge']
            network_ref = \
                NetworkHelper.find_network_with_bridge(self._session, bridge)

            if network_ref:
                VMHelper.create_vif(self._session, vm_opaque_ref,
                                    network_ref, instance.mac_address)

    def reset_network(self, instance):
        """
        Creates uuid arg to pass to make_agent_call and calls it.

        """
        args = {'id': str(uuid.uuid4())}
        resp = self._make_agent_call('resetnetwork', instance, '', args)

    def list_from_xenstore(self, vm, path):
        """Runs the xenstore-ls command to get a listing of all records
        from 'path' downward. Returns a dict with the sub-paths as keys,
        and the value stored in those paths as values. If nothing is
        found at that path, returns None.
        """
        ret = self._make_xenstore_call('list_records', vm, path)
        return json.loads(ret)

    def read_from_xenstore(self, vm, path):
        """Returns the value stored in the xenstore record for the given VM
        at the specified location. A XenAPIPlugin.PluginError will be raised
        if any error is encountered in the read process.
        """
        try:
            ret = self._make_xenstore_call('read_record', vm, path,
                    {'ignore_missing_path': 'True'})
        except self.XenAPI.Failure, e:
            return None
        ret = json.loads(ret)
        if ret == "None":
            # Can't marshall None over RPC calls.
            return None
        return ret

    def write_to_xenstore(self, vm, path, value):
        """Writes the passed value to the xenstore record for the given VM
        at the specified location. A XenAPIPlugin.PluginError will be raised
        if any error is encountered in the write process.
        """
        return self._make_xenstore_call('write_record', vm, path,
                {'value': json.dumps(value)})

    def clear_xenstore(self, vm, path):
        """Deletes the VM's xenstore record for the specified path.
        If there is no such record, the request is ignored.
        """
        self._make_xenstore_call('delete_record', vm, path)

    def _make_xenstore_call(self, method, vm, path, addl_args={}):
        """Handles calls to the xenstore xenapi plugin."""
        return self._make_plugin_call('xenstore.py', method=method, vm=vm,
                path=path, addl_args=addl_args)

    def _make_agent_call(self, method, vm, path, addl_args={}):
        """Abstracts out the interaction with the agent xenapi plugin."""
        return self._make_plugin_call('agent', method=method, vm=vm,
                path=path, addl_args=addl_args)

    def _make_plugin_call(self, plugin, method, vm, path, addl_args={}):
        """Abstracts out the process of calling a method of a xenapi plugin.
        Any errors raised by the plugin will in turn raise a RuntimeError here.
        """
        instance_id = vm.id
        vm = self._get_vm_opaque_ref(vm)
        rec = self._session.get_xenapi().VM.get_record(vm)
        args = {'dom_id': rec['domid'], 'path': path}
        args.update(addl_args)
        try:
            task = self._session.async_call_plugin(plugin, method, args)
            ret = self._session.wait_for_task(instance_id, task)
        except self.XenAPI.Failure, e:
            ret = None
            err_trace = e.details[-1]
            err_msg = err_trace.splitlines()[-1]
            strargs = str(args)
            if 'TIMEOUT:' in err_msg:
                LOG.error(_('TIMEOUT: The call to %(method)s timed out. '
                        'VM id=%(instance_id)s; args=%(strargs)s') % locals())
            elif 'NOT IMPLEMENTED:' in err_msg:
                LOG.error(_('NOT IMPLEMENTED: The call to %(method)s is not'
                        ' supported by the agent. VM id=%(instance_id)s;'
                        ' args=%(strargs)s') % locals())
                raise NotImplementedError(err_msg)
            else:
                LOG.error(_('The call to %(method)s returned an error: %(e)s. '
                        'VM id=%(instance_id)s; args=%(strargs)s') % locals())
        return ret

    def add_to_xenstore(self, vm, path, key, value):
        """Adds the passed key/value pair to the xenstore record for
        the given VM at the specified location. A XenAPIPlugin.PluginError
        will be raised if any error is encountered in the write process.
        """
        current = self.read_from_xenstore(vm, path)
        if not current:
            # Nothing at that location
            current = {key: value}
        else:
            current[key] = value
        self.write_to_xenstore(vm, path, current)

    def remove_from_xenstore(self, vm, path, key_or_keys):
        """Takes either a single key or a list of keys and removes
        them from the xenstoreirecord data for the given VM.
        If the key doesn't exist, the request is ignored.
        """
        current = self.list_from_xenstore(vm, path)
        if not current:
            return
        if isinstance(key_or_keys, basestring):
            keys = [key_or_keys]
        else:
            keys = key_or_keys
        keys.sort(lambda x, y: cmp(y.count('/'), x.count('/')))
        for key in keys:
            if path:
                keypath = "%s/%s" % (path, key)
            else:
                keypath = key
            self._make_xenstore_call('delete_record', vm, keypath)

    ########################################################################
    ###### The following methods interact with the xenstore parameter
    ###### record, not the live xenstore. They were created before I
    ###### knew the difference, and are left in here in case they prove
    ###### to be useful. They all have '_param' added to their method
    ###### names to distinguish them. (dabo)
    ########################################################################
    def read_partial_from_param_xenstore(self, instance_or_vm, key_prefix):
        """Returns a dict of all the keys in the xenstore parameter record
        for the given instance that begin with the key_prefix.
        """
        data = self.read_from_param_xenstore(instance_or_vm)
        badkeys = [k for k in data.keys()
                if not k.startswith(key_prefix)]
        for badkey in badkeys:
            del data[badkey]
        return data

    def read_from_param_xenstore(self, instance_or_vm, keys=None):
        """Returns the xenstore parameter record data for the specified VM
        instance as a dict. Accepts an optional key or list of keys; if a
        value for 'keys' is passed, the returned dict is filtered to only
        return the values for those keys.
        """
        vm = self._get_vm_opaque_ref(instance_or_vm)
        data = self._session.call_xenapi_request('VM.get_xenstore_data',
                (vm, ))
        ret = {}
        if keys is None:
            keys = data.keys()
        elif isinstance(keys, basestring):
            keys = [keys]
        for key in keys:
            raw = data.get(key)
            if raw:
                ret[key] = json.loads(raw)
            else:
                ret[key] = raw
        return ret

    def add_to_param_xenstore(self, instance_or_vm, key, val):
        """Takes a key/value pair and adds it to the xenstore parameter
        record for the given vm instance. If the key exists in xenstore,
        it is overwritten"""
        vm = self._get_vm_opaque_ref(instance_or_vm)
        self.remove_from_param_xenstore(instance_or_vm, key)
        jsonval = json.dumps(val)
        self._session.call_xenapi_request('VM.add_to_xenstore_data',
                (vm, key, jsonval))

    def write_to_param_xenstore(self, instance_or_vm, mapping):
        """Takes a dict and writes each key/value pair to the xenstore
        parameter record for the given vm instance. Any existing data for
        those keys is overwritten.
        """
        for k, v in mapping.iteritems():
            self.add_to_param_xenstore(instance_or_vm, k, v)

    def remove_from_param_xenstore(self, instance_or_vm, key_or_keys):
        """Takes either a single key or a list of keys and removes
        them from the xenstore parameter record data for the given VM.
        If the key doesn't exist, the request is ignored.
        """
        vm = self._get_vm_opaque_ref(instance_or_vm)
        if isinstance(key_or_keys, basestring):
            keys = [key_or_keys]
        else:
            keys = key_or_keys
        for key in keys:
            self._session.call_xenapi_request('VM.remove_from_xenstore_data',
                    (vm, key))

    def clear_param_xenstore(self, instance_or_vm):
        """Removes all data from the xenstore parameter record for this VM."""
        self.write_to_param_xenstore(instance_or_vm, {})
    ########################################################################


def _runproc(cmd):
    pipe = subprocess.PIPE
    return subprocess.Popen([cmd], shell=True, stdin=pipe, stdout=pipe,
            stderr=pipe, close_fds=True)


class SimpleDH(object):
    """This class wraps all the functionality needed to implement
    basic Diffie-Hellman-Merkle key exchange in Python. It features
    intelligent defaults for the prime and base numbers needed for the
    calculation, while allowing you to supply your own. It requires that
    the openssl binary be installed on the system on which this is run,
    as it uses that to handle the encryption and decryption. If openssl
    is not available, a RuntimeError will be raised.
    """
    def __init__(self, prime=None, base=None, secret=None):
        """You can specify the values for prime and base if you wish;
        otherwise, reasonable default values will be used.
        """
        if prime is None:
            self._prime = 162259276829213363391578010288127
        else:
            self._prime = prime
        if base is None:
            self._base = 5
        else:
            self._base = base
        self._shared = self._public = None

        self._dh = M2Crypto.DH.set_params(
                self.dec_to_mpi(self._prime),
                self.dec_to_mpi(self._base))
        self._dh.gen_key()
        self._public = self.mpi_to_dec(self._dh.pub)

    def get_public(self):
        return self._public

    def compute_shared(self, other):
        self._shared = self.bin_to_dec(
                self._dh.compute_key(self.dec_to_mpi(other)))
        return self._shared

    def mpi_to_dec(self, mpi):
        bn = M2Crypto.m2.mpi_to_bn(mpi)
        hexval = M2Crypto.m2.bn_to_hex(bn)
        dec = int(hexval, 16)
        return dec

    def bin_to_dec(self, binval):
        bn = M2Crypto.m2.bin_to_bn(binval)
        hexval = M2Crypto.m2.bn_to_hex(bn)
        dec = int(hexval, 16)
        return dec

    def dec_to_mpi(self, dec):
        bn = M2Crypto.m2.dec_to_bn('%s' % dec)
        mpi = M2Crypto.m2.bn_to_mpi(bn)
        return mpi

    def _run_ssl(self, text, which):
        base_cmd = ('cat %(tmpfile)s | openssl enc -aes-128-cbc '
                '-a -pass pass:%(shared)s -nosalt %(dec_flag)s')
        if which.lower()[0] == 'd':
            dec_flag = ' -d'
        else:
            dec_flag = ''
        fd, tmpfile = tempfile.mkstemp()
        os.close(fd)
        file(tmpfile, 'w').write(text)
        shared = self._shared
        cmd = base_cmd % locals()
        proc = _runproc(cmd)
        proc.wait()
        err = proc.stderr.read()
        if err:
            raise RuntimeError(_('OpenSSL error: %s') % err)
        return proc.stdout.read()

    def encrypt(self, text):
        return self._run_ssl(text, 'enc')

    def decrypt(self, text):
        return self._run_ssl(text, 'dec')<|MERGE_RESOLUTION|>--- conflicted
+++ resolved
@@ -90,44 +90,20 @@
         user = AuthManager().get_user(instance.user_id)
         project = AuthManager().get_project(instance.project_id)
 
-<<<<<<< HEAD
         vdi_ref = kernel = ramdisk = pv_kernel = None
 
         # Are we building from a pre-existing disk?
         if not disk:
             #if kernel is not present we must download a raw disk
-            if instance.kernel_id:
-                disk_image_type = ImageType.DISK
-            else:
-                disk_image_type = ImageType.DISK_RAW
+
+            disk_image_type = VMHelper.determine_disk_image_type(instance)
             vdi_uuid = VMHelper.fetch_image(self._session, instance.id,
-                instance.image_id, user, project, disk_image_type)
+                    instance.image_id, user, project, disk_image_type)
             vdi_ref = self._session.call_xenapi('VDI.get_by_uuid', vdi_uuid)
 
         else:
             vdi_ref = self._session.call_xenapi('VDI.get_by_uuid', disk)
 
-        #Have a look at the VDI and see if it has a PV kernel
-        if not instance.kernel_id:
-            pv_kernel = VMHelper.lookup_image(self._session, instance.id,
-                                              vdi_ref)
-        if instance.kernel_id:
-            kernel = VMHelper.fetch_image(self._session, instance.id,
-                instance.kernel_id, user, project,
-                ImageType.KERNEL_RAMDISK)
-        if instance.ramdisk_id:
-            ramdisk = VMHelper.fetch_image(self._session, instance.id,
-                instance.ramdisk_id, user, project,
-                ImageType.KERNEL_RAMDISK)
-=======
-        disk_image_type = VMHelper.determine_disk_image_type(instance)
-
-        vdi_uuid = VMHelper.fetch_image(self._session, instance.id,
-            instance.image_id, user, project, disk_image_type)
-
-        vdi_ref = self._session.call_xenapi('VDI.get_by_uuid', vdi_uuid)
-
-        pv_kernel = False
         if disk_image_type == ImageType.DISK_RAW:
             #Have a look at the VDI and see if it has a PV kernel
             pv_kernel = VMHelper.lookup_image(self._session, instance.id,
@@ -137,16 +113,14 @@
             # configurable as Windows will use HVM.
             pv_kernel = True
 
-        kernel = None
+        #Have a look at the VDI and see if it has a PV kernel
         if instance.kernel_id:
             kernel = VMHelper.fetch_image(self._session, instance.id,
                 instance.kernel_id, user, project, ImageType.KERNEL_RAMDISK)
 
-        ramdisk = None
         if instance.ramdisk_id:
             ramdisk = VMHelper.fetch_image(self._session, instance.id,
                 instance.ramdisk_id, user, project, ImageType.KERNEL_RAMDISK)
->>>>>>> 78bd53a4
 
         vm_ref = VMHelper.create_vm(self._session,
                                           instance, kernel, ramdisk, pv_kernel)
@@ -306,18 +280,8 @@
                     % locals())
             return
 
-<<<<<<< HEAD
     def migrate_disk_and_power_off(self, instance, dest):
         """ Copies a VHD from one host machine to another
-=======
-        try:
-            # call plugin to ship snapshot off to glance
-            VMHelper.upload_image(
-                self._session, instance.id, template_vdi_uuids, image_id)
-        finally:
-            self._destroy(instance, template_vm_ref, shutdown=False,
-                          destroy_kernel_ramdisk=False)
->>>>>>> 78bd53a4
 
         :param instance: the instance that owns the VHD in question
         :param dest: the destination host machine
@@ -495,9 +459,6 @@
             except self.XenAPI.Failure, exc:
                 LOG.exception(exc)
 
-<<<<<<< HEAD
-    def _destroy_vm(self, instance, vm, destroy_kernel_ramdisk):
-=======
     def _destroy_kernel_ramdisk(self, instance, vm):
         """
         Three situations can occur:
@@ -538,34 +499,11 @@
         LOG.debug(_("kernel/ramdisk files removed"))
 
     def _destroy_vm(self, instance, vm):
->>>>>>> 78bd53a4
         """Destroys a VM record """
         instance_id = instance.id
         try:
-<<<<<<< HEAD
-            kernel = None
-            ramdisk = None
-            if instance.kernel_id or instance.ramdisk_id:
-                (kernel, ramdisk) = VMHelper.lookup_kernel_ramdisk(
-                                    self._session, vm)
-            task1 = self._session.call_xenapi('Async.VM.destroy', vm)
-            if destroy_kernel_ramdisk:
-                LOG.debug(_("Removing kernel/ramdisk files"))
-                fn = "remove_kernel_ramdisk"
-                args = {}
-                if kernel:
-                    args['kernel-file'] = kernel
-                if ramdisk:
-                    args['ramdisk-file'] = ramdisk
-                task2 = self._session.async_call_plugin('glance', fn, args)
-                LOG.debug(_("kernel/ramdisk files removed"))
-            self._session.wait_for_task(instance.id, task1)
-            if destroy_kernel_ramdisk:
-                self._session.wait_for_task(instance.id, task2)
-=======
             task = self._session.call_xenapi('Async.VM.destroy', vm)
             self._session.wait_for_task(instance_id, task)
->>>>>>> 78bd53a4
         except self.XenAPI.Failure, exc:
             LOG.exception(exc)
 
@@ -584,11 +522,7 @@
         return self._destroy(instance, vm, shutdown=True)
 
     def _destroy(self, instance, vm, shutdown=True,
-<<<<<<< HEAD
-            destroy_kernel_ramdisk=True):
-=======
                  destroy_kernel_ramdisk=True):
->>>>>>> 78bd53a4
         """
         Destroys VM instance by performing:
 
@@ -605,13 +539,9 @@
             self._shutdown(instance, vm)
 
         self._destroy_vdis(instance, vm)
-<<<<<<< HEAD
-        self._destroy_vm(instance, vm, destroy_kernel_ramdisk)
-=======
         if destroy_kernel_ramdisk:
             self._destroy_kernel_ramdisk(instance, vm)
         self._destroy_vm(instance, vm)
->>>>>>> 78bd53a4
 
     def _wait_with_callback(self, instance_id, task, callback):
         ret = None
